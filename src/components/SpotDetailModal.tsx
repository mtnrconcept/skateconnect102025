<<<<<<< HEAD
import { useState, useEffect, useRef } from 'react';
import { X, MapPin, Star, Users, Upload, Heart, MessageCircle } from 'lucide-react';
import { supabase } from '../lib/supabase.js';
=======
import { useState, useEffect, useRef, useCallback } from 'react';
import { X, MapPin, Star, Users, Upload, Heart, MessageCircle, Loader2 } from 'lucide-react';
import { supabase } from '../lib/supabase';
>>>>>>> 3c1aa0c8
import LazyImage from './LazyImage';
import SpotMediaGallery from './SpotMediaGallery';
import MediaDetailModal from './MediaDetailModal';
import SpotCommentSection from './SpotCommentSection';
import SpotRatingForm from './SpotRatingForm';
import { buildSummaryFromSpot, SpotRatingSummary } from '../lib/ratings';
import { getUserDisplayName } from '../lib/userUtils';
import type { Spot, SpotMedia, SpotRating } from '../types';

interface SpotDetailModalProps {
  spot: Spot;
  onClose: () => void;
}

const RATINGS_PAGE_SIZE = 5;

export default function SpotDetailModal({ spot, onClose }: SpotDetailModalProps) {
  const [media, setMedia] = useState<SpotMedia[]>([]);
  const [coverPhoto, setCoverPhoto] = useState<SpotMedia | null>(null);
  const [currentMediaIndex, setCurrentMediaIndex] = useState(0);
  const [loading, setLoading] = useState(true);
  const [showGallery, setShowGallery] = useState(true);
  const [showMediaDetail, setShowMediaDetail] = useState(false);
  const [currentUser, setCurrentUser] = useState<any>(null);
  const fileInputRef = useRef<HTMLInputElement>(null);
  const [spotData, setSpotData] = useState<Spot>(spot);
  const [userLiked, setUserLiked] = useState(false);
  const [ratingSummary, setRatingSummary] = useState<SpotRatingSummary>(buildSummaryFromSpot(spot));
  const [ratings, setRatings] = useState<SpotRating[]>([]);
  const [ratingsPage, setRatingsPage] = useState(1);
  const [ratingsTotal, setRatingsTotal] = useState(0);
  const [ratingsLoading, setRatingsLoading] = useState(false);

  useEffect(() => {
    setRatingSummary(buildSummaryFromSpot(spot));
    setRatings([]);
    setRatingsTotal(0);
    setRatingsPage(1);
    loadSpotMedia();
    loadCurrentUser();
    loadSpotData();
    loadSpotRatings(1, true);
  }, [spot.id, loadSpotRatings]);

  const loadCurrentUser = async () => {
    const { data: { user } } = await supabase.auth.getUser();
    setCurrentUser(user);
    if (user) {
      checkUserLike(user.id);
    }
  };

  const loadSpotData = async () => {
    try {
      const { data, error } = await supabase
        .from('spots')
        .select('*')
        .eq('id', spot.id)
        .single();

      if (error) throw error;
      if (data) {
        setSpotData(data);
        setRatingSummary(buildSummaryFromSpot(data));
      }
    } catch (error) {
      console.error('Error loading spot data:', error);
    }
  };

  const loadSpotRatings = useCallback(
    async (page: number = 1, replace: boolean = false) => {
      setRatingsLoading(true);

      try {
        const from = (page - 1) * RATINGS_PAGE_SIZE;
        const to = from + RATINGS_PAGE_SIZE - 1;

        const { data, error, count } = await supabase
          .from('spot_ratings')
          .select('id, rating, comment, created_at, updated_at, user:profiles(id, username, display_name, avatar_url)', {
            count: 'exact',
          })
          .eq('spot_id', spot.id)
          .order('created_at', { ascending: false })
          .range(from, to);

        if (error) throw error;

        const normalized = (data || []).map((item) => ({
          ...item,
          comment: item.comment ?? null,
        })) as SpotRating[];

        setRatings((previous) => {
          if (replace) {
            return normalized;
          }

          const existingIds = new Set(previous.map((rating) => rating.id));
          const merged = normalized.filter((rating) => !existingIds.has(rating.id));
          return [...previous, ...merged];
        });

        setRatingsTotal((previous) => {
          if (typeof count === 'number') {
            return count;
          }

          return replace ? normalized.length : previous + normalized.length;
        });
      } catch (error) {
        console.error('Error loading spot ratings:', error);
      } finally {
        setRatingsLoading(false);
      }
    },
    [spot.id]
  );

  const handleRatingSaved = async () => {
    await loadSpotData();
    await loadSpotRatings(1, true);
    setRatingsPage(1);
  };

  const handleLoadMoreRatings = () => {
    setRatingsPage((previous) => {
      const nextPage = previous + 1;
      loadSpotRatings(nextPage, false);
      return nextPage;
    });
  };

  const formatReviewDate = (value: string) => {
    try {
      const date = new Date(value);
      return date.toLocaleDateString('fr-FR', {
        day: 'numeric',
        month: 'short',
        year: 'numeric',
      });
    } catch (error) {
      console.error('Error formatting review date:', error);
      return value;
    }
  };

  const checkUserLike = async (userId: string) => {
    try {
      const { data } = await supabase
        .from('spot_likes')
        .select('id')
        .eq('spot_id', spot.id)
        .eq('user_id', userId)
        .maybeSingle();

      setUserLiked(!!data);
    } catch (error) {
      console.error('Error checking like:', error);
    }
  };

  const handleSpotLike = async () => {
    if (!currentUser) {
      alert('Vous devez être connecté pour aimer un spot');
      return;
    }

    try {
      if (userLiked) {
        await supabase
          .from('spot_likes')
          .delete()
          .eq('spot_id', spot.id)
          .eq('user_id', currentUser.id);

        setUserLiked(false);
        setSpotData(prev => ({
          ...prev,
          likes_count: Math.max(0, (prev.likes_count || 0) - 1),
        }));
      } else {
        await supabase
          .from('spot_likes')
          .insert({
            spot_id: spot.id,
            user_id: currentUser.id,
          });

        setUserLiked(true);
        setSpotData(prev => ({
          ...prev,
          likes_count: (prev.likes_count || 0) + 1,
        }));
      }
    } catch (error) {
      console.error('Error liking spot:', error);
      alert('Échec de l\'action');
    }
  };

  const loadSpotMedia = async () => {
    try {
      const { data, error } = await supabase
        .from('spot_media')
        .select('*, user:profiles(*)')
        .eq('spot_id', spot.id)
        .order('created_at', { ascending: false });

      if (error) throw error;

      const cover = data?.find(m => m.is_cover_photo) || data?.[0] || null;
      setCoverPhoto(cover);
      setMedia(data || []);
    } catch (error) {
      console.error('Error loading spot media:', error);
    } finally {
      setLoading(false);
    }
  };

  const getSpotTypeLabel = (type: string) => {
    const labels: Record<string, string> = {
      street: 'Street',
      skatepark: 'Skatepark',
      bowl: 'Bowl',
      diy: 'DIY',
      transition: 'Transition',
    };
    return labels[type] || type;
  };

  const getSpotTypeColor = (type: string) => {
    const colors: Record<string, string> = {
      street: 'bg-orange-100 text-orange-700',
      skatepark: 'bg-green-100 text-green-700',
      bowl: 'bg-blue-100 text-blue-700',
      diy: 'bg-purple-100 text-purple-700',
      transition: 'bg-cyan-100 text-cyan-700',
    };
    return colors[type] || 'bg-slate-100 text-slate-700';
  };

  return (
    <div
      className="fixed inset-0 bg-black bg-opacity-50 z-50 flex items-center justify-center p-4 overflow-y-auto"
      onClick={onClose}
    >
      <div
        className="bg-white rounded-2xl max-w-4xl w-full max-h-[90vh] overflow-hidden shadow-2xl my-4"
        onClick={(e) => e.stopPropagation()}
      >
        <div className="relative">
          <button
            onClick={onClose}
            className="absolute top-4 right-4 z-10 bg-white rounded-full p-2 shadow-lg hover:bg-slate-100 transition-colors"
          >
            <X size={24} className="text-slate-700" />
          </button>

          {loading ? (
            <div className="h-96 bg-slate-200 flex items-center justify-center">
              <div className="text-slate-500">Chargement des médias...</div>
            </div>
          ) : coverPhoto ? (
            <div className="relative h-96 bg-slate-900">
              {coverPhoto.media_type === 'video' ? (
                <video
                  src={coverPhoto.media_url}
                  controls
                  className="w-full h-full object-cover"
                />
              ) : (
                <LazyImage
                  src={coverPhoto.media_url}
                  alt={coverPhoto.caption || spot.name}
                  className="w-full h-full object-cover"
                />
              )}

              <div className="absolute top-4 left-4 bg-blue-600 text-white px-3 py-1 rounded-full text-xs font-semibold">
                Photo de couverture
              </div>

              {coverPhoto.caption && (
                <div className="absolute bottom-4 left-4 right-4 bg-black bg-opacity-60 text-white px-4 py-2 rounded-lg">
                  <p className="text-sm">{coverPhoto.caption}</p>
                  {coverPhoto.user && (
                    <p className="text-xs text-slate-300 mt-1">
                      Par @{coverPhoto.user!.username}
                    </p>
                  )}
                </div>
              )}
            </div>
          ) : (
            <div className="h-96 bg-slate-200 flex items-center justify-center">
              <div className="text-center text-slate-500">
                <MapPin size={48} className="mx-auto mb-2 opacity-30" />
                <p>Aucune photo disponible</p>
                <p className="text-sm mt-1">Soyez le premier à partager une photo!</p>
              </div>
            </div>
          )}
        </div>

        <div className="p-6 overflow-y-auto max-h-[calc(90vh-24rem)]">
          <div className="flex items-start justify-between mb-4">
            <div className="flex-1">
              <h2 className="text-3xl font-bold text-slate-800 mb-2">{spot.name}</h2>
              <div className="flex items-center gap-2 flex-wrap">
                <span className={`px-3 py-1 rounded-full text-sm font-medium ${getSpotTypeColor(spot.spot_type)}`}>
                  {getSpotTypeLabel(spot.spot_type)}
                </span>
                {spot.is_verified && (
                  <span className="px-3 py-1 rounded-full text-sm font-medium bg-blue-100 text-blue-700 flex items-center gap-1">
                    <Star size={14} className="fill-current" />
                    Vérifié
                  </span>
                )}
              </div>
            </div>
          </div>

          <div className="space-y-4">
            <div>
              <h3 className="text-sm font-semibold text-slate-600 uppercase tracking-wide mb-2 flex items-center gap-2">
                <MapPin size={16} />
                Adresse
              </h3>
              <p className="text-slate-800">{spot.address || 'Adresse non spécifiée'}</p>
            </div>

            {spot.description && (
              <div>
                <h3 className="text-sm font-semibold text-slate-600 uppercase tracking-wide mb-2">
                  Description
                </h3>
                <p className="text-slate-700 leading-relaxed">{spot.description}</p>
              </div>
            )}

            <div className="grid grid-cols-2 gap-4 mb-4">
              <div className="bg-slate-50 rounded-lg p-4">
                <h3 className="text-sm font-semibold text-slate-600 uppercase tracking-wide mb-2">
                  Difficulté
                </h3>
                <div className="flex items-center gap-1">
                  {Array.from({ length: 5 }).map((_, i) => (
                    <Star
                      key={i}
                      size={20}
                      className={i < spot.difficulty ? 'fill-yellow-400 text-yellow-400' : 'text-slate-300'}
                    />
                  ))}
                </div>
              </div>

              <div className="bg-slate-50 rounded-lg p-4">
                <h3 className="text-sm font-semibold text-slate-600 uppercase tracking-wide mb-2 flex items-center gap-2">
                  <Users size={16} />
                  Médias
                </h3>
                <p className="text-2xl font-bold text-slate-800">{media.length}</p>
              </div>
            </div>

            <div className="flex items-center gap-4 mb-4 pb-4 border-b border-slate-200">
              <button
                onClick={handleSpotLike}
                disabled={!currentUser}
                className={`flex items-center gap-2 transition-colors ${
                  userLiked
                    ? 'text-red-500'
                    : 'text-slate-600 hover:text-red-500'
                }`}
              >
                <Heart size={22} className={userLiked ? 'fill-current' : ''} />
                <span className="text-base font-semibold">{spotData.likes_count || 0} j'aime</span>
              </button>
              <div className="flex items-center gap-2 text-slate-600">
                <MessageCircle size={22} />
                <span className="text-base font-semibold">{spotData.comments_count || 0} commentaires</span>
              </div>
            </div>

            <div className="mb-6">
              <div className="flex flex-col lg:flex-row lg:items-start lg:justify-between gap-6">
                <div className="flex-1">
                  <h3 className="text-lg font-semibold text-slate-800 mb-3">Notes & avis</h3>
                  <div className="flex items-center gap-3">
                    <span className="text-4xl font-bold text-slate-800">
                      {ratingSummary.count > 0 ? ratingSummary.average.toFixed(1) : '—'}
                    </span>
                    <div>
                      <div className="flex items-center gap-1">
                        {Array.from({ length: 5 }).map((_, index) => {
                          const starValue = index + 1;
                          const isFull = ratingSummary.average >= starValue - 0.25;
                          const isHalf = !isFull && ratingSummary.average >= starValue - 0.75;
                          return (
                            <Star
                              key={starValue}
                              size={18}
                              className={
                                isFull
                                  ? 'fill-yellow-400 text-yellow-400'
                                  : isHalf
                                    ? 'text-yellow-300'
                                    : 'text-slate-300'
                              }
                            />
                          );
                        })}
                      </div>
                      <p className="text-sm text-slate-500">{ratingSummary.count} avis</p>
                    </div>
                  </div>
                  <div className="mt-4 space-y-2">
                    {[5, 4, 3, 2, 1].map((value) => {
                      const count = ratingSummary.distribution[value as 1 | 2 | 3 | 4 | 5] ?? 0;
                      const percentage = ratingSummary.count > 0 ? (count / ratingSummary.count) * 100 : 0;

                      return (
                        <div key={value} className="flex items-center gap-3">
                          <div className="flex items-center min-w-[3rem] text-sm text-slate-600">
                            <span>{value}</span>
                            <Star size={14} className="ml-1 text-yellow-400 fill-yellow-400" />
                          </div>
                          <div className="flex-1 h-2 bg-slate-200 rounded-full overflow-hidden">
                            <div
                              className="h-full bg-yellow-400 transition-all"
                              style={{ width: `${percentage}%` }}
                            />
                          </div>
                          <div className="w-10 text-right text-sm text-slate-600">{count}</div>
                        </div>
                      );
                    })}
                  </div>
                </div>
                <SpotRatingForm
                  spotId={spot.id}
                  currentUser={currentUser}
                  onRatingSaved={handleRatingSaved}
                />
              </div>
              <div className="mt-6 space-y-4">
                <h4 className="text-base font-semibold text-slate-700">Avis récents</h4>
                {ratings.length === 0 && !ratingsLoading && (
                  <p className="text-sm text-slate-500">
                    Aucun avis pour le moment. Soyez le premier à partager votre ressenti !
                  </p>
                )}
                {ratings.map((rating) => (
                  <div key={rating.id} className="bg-slate-50 rounded-lg p-4">
                    <div className="flex items-center justify-between gap-3">
                      <div>
                        <p className="text-sm font-semibold text-slate-700">
                          {getUserDisplayName(rating.user ?? null, 'Skater anonyme')}
                        </p>
                        <div className="flex items-center gap-1 mt-1">
                          {Array.from({ length: 5 }).map((_, index) => (
                            <Star
                              key={index}
                              size={16}
                              className={index < rating.rating ? 'fill-yellow-400 text-yellow-400' : 'text-slate-300'}
                            />
                          ))}
                        </div>
                      </div>
                      <span className="text-xs text-slate-400">{formatReviewDate(rating.created_at)}</span>
                    </div>
                    {rating.comment && (
                      <p className="mt-2 text-sm text-slate-600 leading-relaxed">{rating.comment}</p>
                    )}
                  </div>
                ))}
                {ratingsLoading && (
                  <div className="flex justify-center py-3">
                    <Loader2 size={18} className="animate-spin text-slate-400" />
                  </div>
                )}
                {ratings.length < ratingsTotal && !ratingsLoading && (
                  <div className="flex justify-center">
                    <button
                      onClick={handleLoadMoreRatings}
                      className="text-sm font-semibold text-blue-600 hover:text-blue-700"
                    >
                      Voir plus d'avis
                    </button>
                  </div>
                )}
              </div>
            </div>

            <div className="mb-6">
              <h3 className="text-lg font-semibold text-slate-800 mb-3">Commentaires</h3>
              <SpotCommentSection
                spotId={spot.id}
                currentUser={currentUser}
                onCommentCountChange={(count) => {
                  setSpotData(prev => ({ ...prev, comments_count: count }));
                }}
              />
            </div>

            {spot.modules && Array.isArray(spot.modules) && spot.modules.length > 0 && (
              <div>
                <h3 className="text-sm font-semibold text-slate-600 uppercase tracking-wide mb-2">
                  Modules
                </h3>
                <div className="flex flex-wrap gap-2">
                  {spot.modules.map((module, index) => (
                    <span
                      key={index}
                      className="px-3 py-1 bg-slate-100 text-slate-700 rounded-full text-sm"
                    >
                      {module}
                    </span>
                  ))}
                </div>
              </div>
            )}

            {spot.surfaces && Array.isArray(spot.surfaces) && spot.surfaces.length > 0 && (
              <div>
                <h3 className="text-sm font-semibold text-slate-600 uppercase tracking-wide mb-2">
                  Surfaces
                </h3>
                <div className="flex flex-wrap gap-2">
                  {spot.surfaces.map((surface, index) => (
                    <span
                      key={index}
                      className="px-3 py-1 bg-slate-100 text-slate-700 rounded-full text-sm"
                    >
                      {surface}
                    </span>
                  ))}
                </div>
              </div>
            )}

            <div className="mt-4">
              <input
                ref={fileInputRef}
                type="file"
                accept="image/jpeg,image/png,image/webp,image/gif,video/mp4,video/quicktime,video/webm"
                multiple
                className="hidden"
                onChange={async (e) => {
                  const files = e.target.files;
                  if (!files || files.length === 0 || !currentUser) return;

                  setShowGallery(false);

                  try {
                    for (let i = 0; i < files.length; i++) {
                      const file = files[i];
                      const fileExt = file.name.split('.').pop();
                      const fileName = `${currentUser.id}/${Date.now()}-${i}.${fileExt}`;

                      const { error: uploadError } = await supabase.storage
                        .from('spots')
                        .upload(fileName, file);

                      if (uploadError) throw uploadError;

                      const { data: { publicUrl } } = supabase.storage
                        .from('spots')
                        .getPublicUrl(fileName);

                      const { error: insertError } = await supabase.from('spot_media').insert({
                        spot_id: spot.id,
                        user_id: currentUser.id,
                        media_url: publicUrl,
                        media_type: file.type.startsWith('video') ? 'video' : 'photo',
                      });

                      if (insertError) throw insertError;
                    }

                    loadSpotMedia();
                    setShowGallery(true);
                    if (fileInputRef.current) {
                      fileInputRef.current.value = '';
                    }
                  } catch (error) {
                    console.error('Error uploading media:', error);
                    alert('Erreur lors de l\'ajout du média');
                  }
                }}
              />

              <button
                onClick={() => {
                  if (!currentUser) {
                    alert('Vous devez être connecté pour ajouter une photo');
                    return;
                  }
                  fileInputRef.current?.click();
                }}
                className="w-full flex items-center justify-center gap-2 px-4 py-3 bg-blue-600 text-white rounded-lg hover:bg-blue-700 transition-colors font-semibold mb-4"
              >
                <Upload size={20} />
                Ajouter une photo/vidéo
              </button>

              {showGallery && (
                <SpotMediaGallery
                  spotId={spot.id}
                  onMediaClick={(mediaItem) => {
                    const clickedIndex = media.findIndex(m => m.id === mediaItem.id);
                    if (clickedIndex !== -1) {
                      setCurrentMediaIndex(clickedIndex);
                      setShowMediaDetail(true);
                    }
                  }}
                  onUploadClick={() => fileInputRef.current?.click()}
                />
              )}
            </div>
          </div>
        </div>
      </div>

      {showMediaDetail && media.length > 0 && (
        <MediaDetailModal
          media={media}
          initialIndex={currentMediaIndex}
          onClose={() => setShowMediaDetail(false)}
        />
      )}
    </div>
  );
}<|MERGE_RESOLUTION|>--- conflicted
+++ resolved
@@ -1,12 +1,6 @@
-<<<<<<< HEAD
 import { useState, useEffect, useRef } from 'react';
 import { X, MapPin, Star, Users, Upload, Heart, MessageCircle } from 'lucide-react';
 import { supabase } from '../lib/supabase.js';
-=======
-import { useState, useEffect, useRef, useCallback } from 'react';
-import { X, MapPin, Star, Users, Upload, Heart, MessageCircle, Loader2 } from 'lucide-react';
-import { supabase } from '../lib/supabase';
->>>>>>> 3c1aa0c8
 import LazyImage from './LazyImage';
 import SpotMediaGallery from './SpotMediaGallery';
 import MediaDetailModal from './MediaDetailModal';
