import { useState, useEffect, useMemo, useCallback } from 'react';
import { supabase } from './lib/supabase';
import Auth from './components/Auth';
import Header from './components/Header';
import Footer from './components/Footer';
import MobileNavigation from './components/MobileNavigation';
import MapSection from './components/sections/MapSection';
import FeedSection from './components/sections/FeedSection';
import EventsSection from './components/sections/EventsSection';
import ChallengesSection from './components/sections/ChallengesSection';
import ProfileSection from './components/sections/ProfileSection';
import BadgesSection from './components/sections/BadgesSection';
import RewardsSection from './components/sections/RewardsSection';
import LeaderboardSection from './components/sections/LeaderboardSection';
import PricingSection from './components/sections/PricingSection';
import SearchResultsSection from './components/sections/SearchResultsSection';
import SettingsSection from './components/sections/SettingsSection';
import MessagesSection from './components/sections/MessagesSection';
import PrivacyPolicySection from './components/sections/PrivacyPolicySection';
import TermsSection from './components/sections/TermsSection';
import SponsorsSection from './components/sections/SponsorsSection';
import SponsorDashboard from './components/sponsors/SponsorDashboard';
import AchievementNotification from './components/AchievementNotification';
import SubscriptionUpgradeNotice from './components/subscription/SubscriptionUpgradeNotice';
import { SubscriptionProvider, type RestrictionNotice } from './contexts/SubscriptionContext';
import { SponsorProvider } from './contexts/SponsorContext';
import {
  DEFAULT_SUBSCRIPTION_PLAN,
  SUBSCRIPTION_STORAGE_KEY,
  canAccessSection,
  findNextEligiblePlan,
  getUpgradeMessage,
  isSubscriptionPlan,
  type SubscriptionPlan,
} from './lib/subscription';
import type { Profile, Section, ContentNavigationOptions, ProfileExperienceMode } from './types';
import type { GlobalSearchResult } from './types/search';
import { buildSponsorExperienceProfile } from './data/sponsorExperience';
import type { FakeDirectMessagePayload } from './types/messages';
import { useRouter } from './lib/router';
import SearchPage from './components/search/SearchPage';

const mapboxToken = import.meta.env.VITE_MAPBOX_TOKEN;
const isMapAvailable = typeof mapboxToken === 'string' && mapboxToken.trim().length > 0;
const PROFILE_MODE_STORAGE_KEY = 'shredloc:profile-mode';

function App() {
  const [session, setSession] = useState<any>(null);
  const [profile, setProfile] = useState<Profile | null>(null);
  const [profileMode, setProfileMode] = useState<ProfileExperienceMode>(() => {
    if (typeof window === 'undefined') {
      return 'rider';
    }

    const stored = window.localStorage.getItem(PROFILE_MODE_STORAGE_KEY);
    return stored === 'sponsor' ? 'sponsor' : 'rider';
  });
  const [currentSection, setCurrentSection] = useState<Section>('feed');
  const [loading, setLoading] = useState(true);
  const [isSearchActive, setIsSearchActive] = useState(false);
  const [pendingNavigation, setPendingNavigation] = useState<{
    section: Section;
    options?: ContentNavigationOptions;
  } | null>(null);
  const [challengeFocus, setChallengeFocus] = useState<ContentNavigationOptions | null>(null);
  const [mapFocusSpotId, setMapFocusSpotId] = useState<string | null>(null);
  const [queuedDirectMessages, setQueuedDirectMessages] = useState<FakeDirectMessagePayload[]>([]);
  const [subscriptionPlan, setSubscriptionPlan] = useState<SubscriptionPlan>(() => {
    if (typeof window === 'undefined') {
      return DEFAULT_SUBSCRIPTION_PLAN;
    }

    const stored = window.localStorage.getItem(SUBSCRIPTION_STORAGE_KEY);
    if (stored && isSubscriptionPlan(stored)) {
      return stored;
    }

    return DEFAULT_SUBSCRIPTION_PLAN;
  });
  const [restrictionNotice, setRestrictionNotice] = useState<RestrictionNotice | null>(null);
  const [searchState, setSearchState] = useState<{ query: string; results: GlobalSearchResult[] }>(() => ({
    query: '',
    results: [],
  }));

  const { location, navigate } = useRouter();
  const isSearchRoute = location.pathname === '/search';

  const sectionDisplayNames = useMemo<Record<Section, string>>(
    () => ({
      feed: "le fil d'actu",
      map: 'la carte',
      events: 'les événements',
      challenges: 'les défis sponsorisés',
      search: 'les résultats de recherche',
      sponsors: "l’espace sponsor",
      pricing: 'les abonnements',
      profile: 'ton profil avancé',
      messages: 'la messagerie avancée',
      badges: 'les badges actifs',
      rewards: 'le store des récompenses',
      leaderboard: 'le classement',
      settings: 'les paramètres',
      privacy: 'la politique de confidentialité',
      terms: 'les conditions générales',
      notifications: 'les notifications',
    }),
    [],
  );

  const activeProfile = useMemo(() => {
    if (!profile) {
      return null;
    }

    if (profileMode !== 'sponsor') {
      return profile;
    }

    return buildSponsorExperienceProfile(profile);
  }, [profile, profileMode]);

  useEffect(() => {
    if (typeof window === 'undefined') {
      return;
    }

    try {
      window.localStorage.setItem(SUBSCRIPTION_STORAGE_KEY, subscriptionPlan);
    } catch (error) {
      console.error('Impossible de sauvegarder le mode abonnement :', error);
    }
  }, [subscriptionPlan]);

  useEffect(() => {
    if (typeof window === 'undefined') {
      return;
    }

    try {
      window.localStorage.setItem(PROFILE_MODE_STORAGE_KEY, profileMode);
    } catch (error) {
      console.error('Impossible de sauvegarder le mode sponsor :', error);
    }
  }, [profileMode]);

  useEffect(() => {
    if (profile?.role === 'sponsor') {
      setProfileMode('sponsor');
    }
  }, [profile?.role]);

  useEffect(() => {
    supabase.auth.getSession().then(({ data: { session } }) => {
      setSession(session);
      if (session?.user) {
        loadProfile(session.user.id);
      } else {
        setLoading(false);
      }
    });

    const {
      data: { subscription },
    } = supabase.auth.onAuthStateChange((_event, session) => {
      setSession(session);
      if (session?.user) {
        loadProfile(session.user.id);
      } else {
        setProfile(null);
        setLoading(false);
      }
    });

    return () => subscription.unsubscribe();
  }, []);

  useEffect(() => {
    if (typeof window === 'undefined') {
      return;
    }

    const handleExternalDirectMessage = (event: Event) => {
      const customEvent = event as CustomEvent<FakeDirectMessagePayload>;
      const payload = customEvent.detail;

      if (!payload?.message?.id) {
        return;
      }

      setQueuedDirectMessages((previous) => {
        if (previous.some((item) => item.message.id === payload.message.id)) {
          return previous;
        }
        return [...previous, payload];
      });

      setCurrentSection((current) => (current === 'messages' ? current : 'messages'));
    };

    window.addEventListener(
      'shredloc:direct-message',
      handleExternalDirectMessage as EventListener,
    );

    return () => {
      window.removeEventListener(
        'shredloc:direct-message',
        handleExternalDirectMessage as EventListener,
      );
    };
  }, []);

  const loadProfile = async (userId: string) => {
    try {
      const { data, error } = await supabase
        .from('profiles')
        .select('*')
        .eq('id', userId)
        .maybeSingle();

      if (error) throw error;

      if (!data) {
        setProfile(null);
        return;
      }

      const normalizedProfile: Profile = {
        ...data,
        role: (data.role ?? 'skater') as Profile['role'],
        sponsor_contact: data.sponsor_contact ?? null,
        sponsor_branding: data.sponsor_branding ?? null,
        sponsor_permissions: data.sponsor_permissions ?? null,
      };

      setProfile(normalizedProfile);
    } catch (error) {
      console.error('Error loading profile:', error);
    } finally {
      setLoading(false);
    }
  };

  const handleAuthSuccess = () => {
    supabase.auth.getSession().then(({ data: { session } }) => {
      setSession(session);
      if (session?.user) {
        loadProfile(session.user.id);
      }
    });
  };

  const handlePlanChange = (plan: SubscriptionPlan) => {
    setSubscriptionPlan(plan);
    setRestrictionNotice(null);
  };

  const handleQueuedMessagesProcessed = useCallback((messageIds: string[]) => {
    if (!messageIds.length) {
      return;
    }

    setQueuedDirectMessages((previous) =>
      previous.filter((payload) => !messageIds.includes(payload.message.id)),
    );
  }, []);

  const handleProfileUpdated = useCallback(
    (updated: Profile) => {
      setProfile((previous) => {
        if (!previous) {
          return updated;
        }

        if (previous.role === 'sponsor') {
          return updated;
        }

        if (profileMode === 'sponsor') {
          return {
            ...updated,
            role: previous.role,
            sponsor_branding: previous.sponsor_branding ?? null,
            sponsor_contact: previous.sponsor_contact ?? null,
            sponsor_permissions: previous.sponsor_permissions ?? null,
          };
        }

        return updated;
      });
    },
    [profileMode],
  );

  const handleNavigateToContent = (section: Section, options?: ContentNavigationOptions): boolean => {
    if (section === 'map' && !isMapAvailable) {
      setRestrictionNotice(null);
      setCurrentSection(section);
      setPendingNavigation(null);
      setMapFocusSpotId(null);
      return true;
    }

    if (!canAccessSection(subscriptionPlan, section)) {
      setPendingNavigation(null);
      const requiredPlan = findNextEligiblePlan(subscriptionPlan, section);
      if (requiredPlan) {
        const message = getUpgradeMessage(subscriptionPlan, section, {
          displayName: sectionDisplayNames[section] ?? 'cette section',
        });
        setRestrictionNotice({
          target: section,
          requiredPlan,
          message,
        });
      }
      return false;
    }

    if (location.pathname !== '/') {
      navigate('/');
    }

    setRestrictionNotice(null);
    setCurrentSection(section);
    if (options) {
      setPendingNavigation({ section, options });
    } else {
      setPendingNavigation(null);
    }

    return true;
  };

  const handleProfileModeChange = useCallback(
    (mode: ProfileExperienceMode) => {
      setProfileMode(mode);
      if (mode === 'sponsor') {
        handleNavigateToContent('sponsors');
      }
    },
    [handleNavigateToContent],
  );

  useEffect(() => {
    if (!pendingNavigation) {
      return;
    }

    if (currentSection !== pendingNavigation.section) {
      return;
    }

    const { options } = pendingNavigation;

    if (pendingNavigation.section === 'challenges') {
      setChallengeFocus(options ?? null);
      setPendingNavigation(null);
      return;
    }

    if (pendingNavigation.section === 'map') {
      if (!isMapAvailable) {
        setPendingNavigation(null);
        setMapFocusSpotId(null);
        return;
      }

      if (options?.spotId) {
        setMapFocusSpotId(options.spotId);
        setPendingNavigation(null);
        return;
      }
    }

    if (options?.scrollToId) {
      const timeout = window.setTimeout(() => {
        const element = document.getElementById(options.scrollToId!);
        if (element) {
          element.scrollIntoView({ behavior: 'smooth', block: 'center' });
        }
      }, 220);

      setPendingNavigation(null);

      return () => window.clearTimeout(timeout);
    }

    setPendingNavigation(null);
  }, [pendingNavigation, currentSection, isMapAvailable]);

  useEffect(() => {
    if (!isMapAvailable) {
      setMapFocusSpotId(null);
    }

    if (currentSection !== 'challenges') {
      setChallengeFocus(null);
    }
    if (currentSection !== 'map') {
      setMapFocusSpotId(null);
    }
  }, [currentSection, isMapAvailable]);

  useEffect(() => {
    if (canAccessSection(subscriptionPlan, currentSection)) {
      return;
    }

    const fallbackOrder: Section[] = ['feed', 'map', 'pricing'];
    const fallback = fallbackOrder.find((section) => canAccessSection(subscriptionPlan, section)) ?? 'feed';
    setCurrentSection(fallback);
    setPendingNavigation(null);
  }, [subscriptionPlan, currentSection]);

  const dimmedClass = isSearchActive
    ? 'transition-all duration-300 ease-out opacity-40 pointer-events-none blur-[1px]'
    : 'transition-all duration-300 ease-out';

  const subscriptionContextValue = useMemo(
    () => ({
      plan: subscriptionPlan,
      setPlan: handlePlanChange,
      lastRestriction: restrictionNotice,
      setRestriction: setRestrictionNotice,
    }),
    [subscriptionPlan, restrictionNotice, handlePlanChange],
  );

  let content: JSX.Element;

  if (loading) {
    content = (
      <div className="min-h-screen bg-dark-900 flex items-center justify-center">
        <div className="text-center">
          <div className="flex justify-center mb-6">
            <img src="/logo2.png" alt="Shredloc" className="neon-logo h-150 w-auto animate-pulse" />
          </div>
          <p className="text-gray-400">Chargement...</p>
        </div>
      </div>
    );
  } else if (!session) {
    content = <Auth onAuthSuccess={handleAuthSuccess} />;
  } else {
    content = (
      <SponsorProvider profile={activeProfile}>
        <div className="min-h-screen bg-dark-900 flex flex-col">
          <Header
            profile={activeProfile}
            currentSection={currentSection}
            onSectionChange={handleNavigateToContent}
            onNavigateToContent={handleNavigateToContent}
            onSearchFocusChange={setIsSearchActive}
            onSearchSubmit={(query, results) => {
              setSearchState({ query, results });
              handleNavigateToContent('search');
            }}
          />
          <div className={dimmedClass}>
            {!isSearchRoute && (
              <MobileNavigation currentSection={currentSection} onNavigate={handleNavigateToContent} />
            )}
          </div>

          <main className={`flex-1 pt-16 pb-20 md:pb-16 lg:pb-40 ${dimmedClass}`}>
<<<<<<< HEAD
            {isSearchRoute ? (
              <SearchPage onNavigateToContent={handleNavigateToContent} currentPlan={subscriptionPlan} />
            ) : (
              <>
                {currentSection === 'map' && (
                  <MapSection
                    focusSpotId={mapFocusSpotId}
                    onSpotFocusHandled={() => setMapFocusSpotId(null)}
                    isMapAvailable={isMapAvailable}
                  />
                )}
                {currentSection === 'feed' && <FeedSection currentUser={activeProfile} />}
                {currentSection === 'events' && <EventsSection profile={activeProfile} />}
                {currentSection === 'challenges' && (
                  <ChallengesSection
                    profile={activeProfile}
                    focusConfig={challengeFocus}
                    onFocusHandled={() => setChallengeFocus(null)}
                  />
                )}
                {currentSection === 'sponsors' &&
                  (activeProfile?.role === 'sponsor' ? (
                    <SponsorDashboard />
                  ) : (
                    <SponsorsSection profile={activeProfile} />
                  ))}
                {currentSection === 'pricing' && <PricingSection />}
                {currentSection === 'profile' && (
                  <ProfileSection profile={activeProfile} onProfileUpdate={handleProfileUpdated} />
                )}
                {currentSection === 'badges' && <BadgesSection profile={activeProfile} />}
                {currentSection === 'rewards' && <RewardsSection profile={activeProfile} />}
                {currentSection === 'leaderboard' && <LeaderboardSection profile={activeProfile} />}
                {currentSection === 'messages' && <MessagesSection profile={activeProfile} />}
                {currentSection === 'settings' && (
                  <SettingsSection
                    profile={activeProfile}
                    onNavigate={handleNavigateToContent}
                    profileMode={profileMode}
                    onProfileModeChange={handleProfileModeChange}
                  />
                )}
                {currentSection === 'privacy' && <PrivacyPolicySection onNavigate={handleNavigateToContent} />}
                {currentSection === 'terms' && <TermsSection onNavigate={handleNavigateToContent} />}
              </>
=======
            {currentSection === 'map' && (
              <MapSection
                focusSpotId={mapFocusSpotId}
                onSpotFocusHandled={() => setMapFocusSpotId(null)}
                isMapAvailable={isMapAvailable}
              />
            )}
            {currentSection === 'search' && (
              <SearchResultsSection
                query={searchState.query}
                results={searchState.results}
                onNavigate={handleNavigateToContent}
              />
            )}
            {currentSection === 'feed' && <FeedSection currentUser={activeProfile} />}
            {currentSection === 'events' && <EventsSection profile={activeProfile} />}
            {currentSection === 'challenges' && (
              <ChallengesSection
                profile={activeProfile}
                focusConfig={challengeFocus}
                onFocusHandled={() => setChallengeFocus(null)}
              />
            )}
            {currentSection === 'sponsors' &&
              (activeProfile?.role === 'sponsor' ? (
                <SponsorDashboard />
              ) : (
                <SponsorsSection profile={activeProfile} />
              ))}
            {currentSection === 'pricing' && <PricingSection />}
            {currentSection === 'profile' && (
              <ProfileSection profile={activeProfile} onProfileUpdate={handleProfileUpdated} />
            )}
            {currentSection === 'badges' && <BadgesSection profile={activeProfile} />}
            {currentSection === 'rewards' && <RewardsSection profile={activeProfile} />}
            {currentSection === 'leaderboard' && <LeaderboardSection profile={activeProfile} />}
            {currentSection === 'messages' && <MessagesSection profile={activeProfile} />}
            {currentSection === 'settings' && (
              <SettingsSection
                profile={activeProfile}
                onNavigate={handleNavigateToContent}
                profileMode={profileMode}
                onProfileModeChange={handleProfileModeChange}
              />
>>>>>>> c3fbf68c
            )}
          </main>

          <div className={dimmedClass}>
            {activeProfile && <AchievementNotification profile={activeProfile} />}
          </div>
          <div className={`${dimmedClass} lg:mt-auto`}>
            <Footer onSectionChange={handleNavigateToContent} />
          </div>
        </div>
      </SponsorProvider>
    );
  }

  return (
    <SubscriptionProvider value={subscriptionContextValue}>
      {restrictionNotice && session && (
        <SubscriptionUpgradeNotice
          notice={restrictionNotice}
          currentPlan={subscriptionPlan}
          onClose={() => setRestrictionNotice(null)}
          onSimulateUpgrade={handlePlanChange}
          onViewPricing={() => handleNavigateToContent('pricing')}
        />
      )}
      {content}
    </SubscriptionProvider>
  );
}

export default App;<|MERGE_RESOLUTION|>--- conflicted
+++ resolved
@@ -465,7 +465,6 @@
           </div>
 
           <main className={`flex-1 pt-16 pb-20 md:pb-16 lg:pb-40 ${dimmedClass}`}>
-<<<<<<< HEAD
             {isSearchRoute ? (
               <SearchPage onNavigateToContent={handleNavigateToContent} currentPlan={subscriptionPlan} />
             ) : (
@@ -511,52 +510,6 @@
                 {currentSection === 'privacy' && <PrivacyPolicySection onNavigate={handleNavigateToContent} />}
                 {currentSection === 'terms' && <TermsSection onNavigate={handleNavigateToContent} />}
               </>
-=======
-            {currentSection === 'map' && (
-              <MapSection
-                focusSpotId={mapFocusSpotId}
-                onSpotFocusHandled={() => setMapFocusSpotId(null)}
-                isMapAvailable={isMapAvailable}
-              />
-            )}
-            {currentSection === 'search' && (
-              <SearchResultsSection
-                query={searchState.query}
-                results={searchState.results}
-                onNavigate={handleNavigateToContent}
-              />
-            )}
-            {currentSection === 'feed' && <FeedSection currentUser={activeProfile} />}
-            {currentSection === 'events' && <EventsSection profile={activeProfile} />}
-            {currentSection === 'challenges' && (
-              <ChallengesSection
-                profile={activeProfile}
-                focusConfig={challengeFocus}
-                onFocusHandled={() => setChallengeFocus(null)}
-              />
-            )}
-            {currentSection === 'sponsors' &&
-              (activeProfile?.role === 'sponsor' ? (
-                <SponsorDashboard />
-              ) : (
-                <SponsorsSection profile={activeProfile} />
-              ))}
-            {currentSection === 'pricing' && <PricingSection />}
-            {currentSection === 'profile' && (
-              <ProfileSection profile={activeProfile} onProfileUpdate={handleProfileUpdated} />
-            )}
-            {currentSection === 'badges' && <BadgesSection profile={activeProfile} />}
-            {currentSection === 'rewards' && <RewardsSection profile={activeProfile} />}
-            {currentSection === 'leaderboard' && <LeaderboardSection profile={activeProfile} />}
-            {currentSection === 'messages' && <MessagesSection profile={activeProfile} />}
-            {currentSection === 'settings' && (
-              <SettingsSection
-                profile={activeProfile}
-                onNavigate={handleNavigateToContent}
-                profileMode={profileMode}
-                onProfileModeChange={handleProfileModeChange}
-              />
->>>>>>> c3fbf68c
             )}
           </main>
 
