import { useState, useEffect, useMemo, useCallback } from 'react';
import { supabase } from './lib/supabase';
import Auth from './components/Auth';
import Header from './components/Header';
import Footer from './components/Footer';
import MobileNavigation from './components/MobileNavigation';
import MapSection from './components/sections/MapSection';
import FeedSection from './components/sections/FeedSection';
import EventsSection from './components/sections/EventsSection';
import ChallengesSection from './components/sections/ChallengesSection';
import ProfileSection from './components/sections/ProfileSection';
import BadgesSection from './components/sections/BadgesSection';
import RewardsSection from './components/sections/RewardsSection';
import LeaderboardSection from './components/sections/LeaderboardSection';
import PricingSection from './components/sections/PricingSection';
import SettingsSection from './components/sections/SettingsSection';
import MessagesSection from './components/sections/MessagesSection';
import PrivacyPolicySection from './components/sections/PrivacyPolicySection';
import TermsSection from './components/sections/TermsSection';
import SponsorsSection from './components/sections/SponsorsSection';
import SponsorDashboard from './components/sponsors/SponsorDashboard';
import AchievementNotification from './components/AchievementNotification';
import SubscriptionUpgradeNotice from './components/subscription/SubscriptionUpgradeNotice';
import { SubscriptionProvider, type RestrictionNotice } from './contexts/SubscriptionContext';
import { SponsorProvider } from './contexts/SponsorContext';
import {
  DEFAULT_SUBSCRIPTION_PLAN,
  SUBSCRIPTION_STORAGE_KEY,
  canAccessSection,
  findNextEligiblePlan,
  getUpgradeMessage,
  isSubscriptionPlan,
  type SubscriptionPlan,
} from './lib/subscription';
import type { Profile, Section, ContentNavigationOptions } from './types';
import type { FakeDirectMessagePayload } from './types/messages';

function App() {
  const [session, setSession] = useState<any>(null);
  const [profile, setProfile] = useState<Profile | null>(null);
  const [currentSection, setCurrentSection] = useState<Section>('feed');
  const [loading, setLoading] = useState(true);
  const [isSearchActive, setIsSearchActive] = useState(false);
  const [pendingNavigation, setPendingNavigation] = useState<{
    section: Section;
    options?: ContentNavigationOptions;
  } | null>(null);
  const [challengeFocus, setChallengeFocus] = useState<ContentNavigationOptions | null>(null);
  const [mapFocusSpotId, setMapFocusSpotId] = useState<string | null>(null);
  const [queuedDirectMessages, setQueuedDirectMessages] = useState<FakeDirectMessagePayload[]>([]);
  const [subscriptionPlan, setSubscriptionPlan] = useState<SubscriptionPlan>(() => {
    if (typeof window === 'undefined') {
      return DEFAULT_SUBSCRIPTION_PLAN;
    }

    const stored = window.localStorage.getItem(SUBSCRIPTION_STORAGE_KEY);
    if (stored && isSubscriptionPlan(stored)) {
      return stored;
    }

    return DEFAULT_SUBSCRIPTION_PLAN;
  });
  const [restrictionNotice, setRestrictionNotice] = useState<RestrictionNotice | null>(null);

  const sectionDisplayNames = useMemo<Record<Section, string>>(
    () => ({
      feed: "le fil d'actu",
      map: 'la carte',
      events: 'les événements',
      challenges: 'les défis sponsorisés',
      sponsors: "l’espace sponsor",
      pricing: 'les abonnements',
      profile: 'ton profil avancé',
      messages: 'la messagerie avancée',
      badges: 'les badges actifs',
      rewards: 'le store des récompenses',
      leaderboard: 'le classement',
      settings: 'les paramètres',
      privacy: 'la politique de confidentialité',
      terms: 'les conditions générales',
      notifications: 'les notifications',
    }),
    [],
  );

  useEffect(() => {
    if (typeof window === 'undefined') {
      return;
    }

    try {
      window.localStorage.setItem(SUBSCRIPTION_STORAGE_KEY, subscriptionPlan);
    } catch (error) {
      console.error('Impossible de sauvegarder le mode abonnement :', error);
    }
  }, [subscriptionPlan]);

  useEffect(() => {
    supabase.auth.getSession().then(({ data: { session } }) => {
      setSession(session);
      if (session?.user) {
        loadProfile(session.user.id);
      } else {
        setLoading(false);
      }
    });

    const {
      data: { subscription },
    } = supabase.auth.onAuthStateChange((_event, session) => {
      setSession(session);
      if (session?.user) {
        loadProfile(session.user.id);
      } else {
        setProfile(null);
        setLoading(false);
      }
    });

    return () => subscription.unsubscribe();
  }, []);

  useEffect(() => {
    if (typeof window === 'undefined') {
      return;
    }

    const handleExternalDirectMessage = (event: Event) => {
      const customEvent = event as CustomEvent<FakeDirectMessagePayload>;
      const payload = customEvent.detail;

      if (!payload?.message?.id) {
        return;
      }

      setQueuedDirectMessages((previous) => {
        if (previous.some((item) => item.message.id === payload.message.id)) {
          return previous;
        }
        return [...previous, payload];
      });

      setCurrentSection((current) => (current === 'messages' ? current : 'messages'));
    };

    window.addEventListener(
      'shredloc:direct-message',
      handleExternalDirectMessage as EventListener,
    );

    return () => {
      window.removeEventListener(
        'shredloc:direct-message',
        handleExternalDirectMessage as EventListener,
      );
    };
  }, []);

  const loadProfile = async (userId: string) => {
    try {
      const { data, error } = await supabase
        .from('profiles')
        .select('*')
        .eq('id', userId)
        .maybeSingle();

      if (error) throw error;

      if (!data) {
        setProfile(null);
        return;
      }

      const normalizedProfile: Profile = {
        ...data,
        role: (data.role ?? 'skater') as Profile['role'],
        sponsor_contact: data.sponsor_contact ?? null,
        sponsor_branding: data.sponsor_branding ?? null,
        sponsor_permissions: data.sponsor_permissions ?? null,
      };

      setProfile(normalizedProfile);
    } catch (error) {
      console.error('Error loading profile:', error);
    } finally {
      setLoading(false);
    }
  };

  const handleAuthSuccess = () => {
    supabase.auth.getSession().then(({ data: { session } }) => {
      setSession(session);
      if (session?.user) {
        loadProfile(session.user.id);
      }
    });
  };

  const handlePlanChange = (plan: SubscriptionPlan) => {
    setSubscriptionPlan(plan);
    setRestrictionNotice(null);
  };

  const handleQueuedMessagesProcessed = useCallback((messageIds: string[]) => {
    if (!messageIds.length) {
      return;
    }

    setQueuedDirectMessages((previous) =>
      previous.filter((payload) => !messageIds.includes(payload.message.id)),
    );
  }, []);

  const handleNavigateToContent = (section: Section, options?: ContentNavigationOptions): boolean => {
    if (!canAccessSection(subscriptionPlan, section)) {
      setPendingNavigation(null);
      const requiredPlan = findNextEligiblePlan(subscriptionPlan, section);
      if (requiredPlan) {
        const message = getUpgradeMessage(subscriptionPlan, section, {
          displayName: sectionDisplayNames[section] ?? 'cette section',
        });
        setRestrictionNotice({
          target: section,
          requiredPlan,
          message,
        });
      }
      return false;
    }

    setRestrictionNotice(null);
    setCurrentSection(section);
    if (options) {
      setPendingNavigation({ section, options });
    } else {
      setPendingNavigation(null);
    }

    return true;
  };

  useEffect(() => {
    if (!pendingNavigation) {
      return;
    }

    if (currentSection !== pendingNavigation.section) {
      return;
    }

    const { options } = pendingNavigation;

    if (pendingNavigation.section === 'challenges') {
      setChallengeFocus(options ?? null);
      setPendingNavigation(null);
      return;
    }

    if (pendingNavigation.section === 'map' && options?.spotId) {
      setMapFocusSpotId(options.spotId);
      setPendingNavigation(null);
      return;
    }

    if (options?.scrollToId) {
      const timeout = window.setTimeout(() => {
        const element = document.getElementById(options.scrollToId!);
        if (element) {
          element.scrollIntoView({ behavior: 'smooth', block: 'center' });
        }
      }, 220);

      setPendingNavigation(null);

      return () => window.clearTimeout(timeout);
    }

    setPendingNavigation(null);
  }, [pendingNavigation, currentSection]);

  useEffect(() => {
    if (currentSection !== 'challenges') {
      setChallengeFocus(null);
    }
    if (currentSection !== 'map') {
      setMapFocusSpotId(null);
    }
  }, [currentSection]);

  useEffect(() => {
    if (canAccessSection(subscriptionPlan, currentSection)) {
      return;
    }

    const fallbackOrder: Section[] = ['feed', 'map', 'pricing'];
    const fallback = fallbackOrder.find((section) => canAccessSection(subscriptionPlan, section)) ?? 'feed';
    setCurrentSection(fallback);
    setPendingNavigation(null);
  }, [subscriptionPlan, currentSection]);

  const dimmedClass = isSearchActive
    ? 'transition-all duration-300 ease-out opacity-40 pointer-events-none blur-[1px]'
    : 'transition-all duration-300 ease-out';

  const subscriptionContextValue = useMemo(
    () => ({
      plan: subscriptionPlan,
      setPlan: handlePlanChange,
      lastRestriction: restrictionNotice,
      setRestriction: setRestrictionNotice,
    }),
    [subscriptionPlan, restrictionNotice, handlePlanChange],
  );

  let content: JSX.Element;

  if (loading) {
    content = (
      <div className="min-h-screen bg-dark-900 flex items-center justify-center">
        <div className="text-center">
          <div className="flex justify-center mb-6">
            <img src="/logo2.png" alt="Shredloc" className="neon-logo h-150 w-auto animate-pulse" />
          </div>
          <p className="text-gray-400">Chargement...</p>
        </div>
      </div>
    );
  } else if (!session) {
    content = <Auth onAuthSuccess={handleAuthSuccess} />;
  } else {
    content = (
      <SponsorProvider profile={profile}>
        <div className="min-h-screen bg-dark-900 flex flex-col">
          <Header
            profile={profile}
            currentSection={currentSection}
            onSectionChange={handleNavigateToContent}
            onNavigateToContent={handleNavigateToContent}
            onSearchFocusChange={setIsSearchActive}
          />
          <div className={dimmedClass}>
            <MobileNavigation currentSection={currentSection} onNavigate={handleNavigateToContent} />
          </div>

<<<<<<< HEAD
          <main className={`flex-1 pt-16 pb-20 md:pb-16 lg:pb-40 ${dimmedClass}`}>
            {currentSection === 'map' && (
              <MapSection
                focusSpotId={mapFocusSpotId}
                onSpotFocusHandled={() => setMapFocusSpotId(null)}
              />
            )}
            {currentSection === 'feed' && <FeedSection currentUser={profile} />}
            {currentSection === 'events' && <EventsSection profile={profile} />}
            {currentSection === 'challenges' && (
              <ChallengesSection
                profile={profile}
                focusConfig={challengeFocus}
                onFocusHandled={() => setChallengeFocus(null)}
              />
            )}
            {currentSection === 'sponsors' &&
              (profile?.role === 'sponsor' ? (
                <SponsorDashboard />
              ) : (
                <SponsorsSection profile={profile} />
              ))}
            {currentSection === 'pricing' && <PricingSection />}
            {currentSection === 'profile' && (
              <ProfileSection profile={profile} onProfileUpdate={setProfile} />
            )}
            {currentSection === 'badges' && <BadgesSection profile={profile} />}
            {currentSection === 'rewards' && <RewardsSection profile={profile} />}
            {currentSection === 'leaderboard' && <LeaderboardSection profile={profile} />}
            {currentSection === 'messages' && <MessagesSection profile={profile} />}
            {currentSection === 'settings' && (
              <SettingsSection profile={profile} onNavigate={handleNavigateToContent} />
            )}
            {currentSection === 'privacy' && <PrivacyPolicySection onNavigate={handleNavigateToContent} />}
            {currentSection === 'terms' && <TermsSection onNavigate={handleNavigateToContent} />}
          </main>

          <div className={dimmedClass}>{profile && <AchievementNotification profile={profile} />}</div>
          <div className={`${dimmedClass} lg:mt-auto`}>
            <Footer onSectionChange={handleNavigateToContent} />
          </div>
=======
        <main className={`flex-1 pt-16 pb-20 md:pb-16 lg:pb-40 ${dimmedClass}`}>
          {currentSection === 'map' && (
            <MapSection
              focusSpotId={mapFocusSpotId}
              onSpotFocusHandled={() => setMapFocusSpotId(null)}
            />
          )}
          {currentSection === 'feed' && <FeedSection currentUser={profile} />}
          {currentSection === 'events' && <EventsSection profile={profile} />}
          {currentSection === 'challenges' && (
            <ChallengesSection
              profile={profile}
              focusConfig={challengeFocus}
              onFocusHandled={() => setChallengeFocus(null)}
            />
          )}
          {currentSection === 'sponsors' && <SponsorsSection profile={profile} />}
          {currentSection === 'pricing' && <PricingSection />}
          {currentSection === 'profile' && (
            <ProfileSection profile={profile} onProfileUpdate={setProfile} />
          )}
          {currentSection === 'badges' && <BadgesSection profile={profile} />}
          {currentSection === 'rewards' && <RewardsSection profile={profile} />}
          {currentSection === 'leaderboard' && <LeaderboardSection profile={profile} />}
          {currentSection === 'messages' && (
            <MessagesSection
              profile={profile}
              externalMessages={queuedDirectMessages}
              onExternalMessagesHandled={handleQueuedMessagesProcessed}
            />
          )}
          {currentSection === 'settings' && (
            <SettingsSection profile={profile} onNavigate={handleNavigateToContent} />
          )}
          {currentSection === 'privacy' && <PrivacyPolicySection onNavigate={handleNavigateToContent} />}
          {currentSection === 'terms' && <TermsSection onNavigate={handleNavigateToContent} />}
        </main>

        <div className={dimmedClass}>{profile && <AchievementNotification profile={profile} />}</div>
        <div className={`${dimmedClass} lg:mt-auto`}>
          <Footer onSectionChange={handleNavigateToContent} />
>>>>>>> 1335ec19
        </div>
      </SponsorProvider>
    );
  }

  return (
    <SubscriptionProvider value={subscriptionContextValue}>
      {restrictionNotice && session && (
        <SubscriptionUpgradeNotice
          notice={restrictionNotice}
          currentPlan={subscriptionPlan}
          onClose={() => setRestrictionNotice(null)}
          onSimulateUpgrade={handlePlanChange}
          onViewPricing={() => handleNavigateToContent('pricing')}
        />
      )}
      {content}
    </SubscriptionProvider>
  );
}

export default App;<|MERGE_RESOLUTION|>--- conflicted
+++ resolved
@@ -342,7 +342,6 @@
             <MobileNavigation currentSection={currentSection} onNavigate={handleNavigateToContent} />
           </div>
 
-<<<<<<< HEAD
           <main className={`flex-1 pt-16 pb-20 md:pb-16 lg:pb-40 ${dimmedClass}`}>
             {currentSection === 'map' && (
               <MapSection
@@ -384,7 +383,6 @@
           <div className={`${dimmedClass} lg:mt-auto`}>
             <Footer onSectionChange={handleNavigateToContent} />
           </div>
-=======
         <main className={`flex-1 pt-16 pb-20 md:pb-16 lg:pb-40 ${dimmedClass}`}>
           {currentSection === 'map' && (
             <MapSection
@@ -426,7 +424,6 @@
         <div className={dimmedClass}>{profile && <AchievementNotification profile={profile} />}</div>
         <div className={`${dimmedClass} lg:mt-auto`}>
           <Footer onSectionChange={handleNavigateToContent} />
->>>>>>> 1335ec19
         </div>
       </SponsorProvider>
     );
