import {
  createContext,
  useCallback,
  useContext,
  useEffect,
  useMemo,
  useState,
  type ReactNode,
} from 'react';
import type {
  CommunityAnalyticsSnapshot,
  Profile,
  SponsorApiKey,
  SponsorBranding,
  SponsorCallOpportunity,
  SponsorChallengeOpportunity,
  SponsorEditableOpportunityType,
  SponsorEventOpportunity,
  SponsorPermissions,
  SponsorShopItem,
  SponsorSpotlight,
  SponsorSpotlightPerformance,
  SpotlightPerformanceInsights,
} from '../types';
import {
  fetchCommunityAnalyticsHistory,
  fetchLatestCommunityAnalytics,
} from '../lib/sponsorAnalytics';
import {
  fetchSponsorSpotlights,
  updateSponsorSpotlight,
} from '../lib/sponsorSpotlights';
import {
  createSponsorShopItem,
  fetchSponsorShopItems,
  updateSponsorShopItem,
<<<<<<< HEAD
  createSponsorShopItem,
=======
>>>>>>> 795e7c27
  type ShopItemPayload,
} from '../lib/sponsorShop';
import {
  fetchSponsorApiKeys,
  revokeSponsorApiKey,
  type CreateSponsorApiKeyParams,
  createSponsorApiKey,
} from '../lib/sponsorApiKeys';
import {
  deleteSponsorCall,
  deleteSponsorChallenge,
  deleteSponsorEvent,
  emptySponsorOpportunityCollections,
  fetchSponsorOpportunityCollections,
  type SponsorOpportunityCollections,
} from '../lib/sponsorOpportunities';
import {
  DEFAULT_ANALYTICS_PERIODS,
  buildSponsorAnalyticsInsights,
  type AnalyticsPeriodFilter,
  type SponsorAnalyticsBreakdowns,
  type SponsorAnalyticsSeriesPoint,
} from '../lib/sponsorAnalyticsInsights';

/* ============ Améliorations robustesse ============ */

/** Log civilisé pour PGRST205 (avertissement unique, pas d’erreur rouge bruyante). */
function warnSchemaMissing(context: string, err: unknown) {
  // On évite console.error pour ne pas stresser le devtool, et on documente le contexte.
  // Le message reste actionnable.
  // @ts-expect-error libre ici
  const hint = err?.hint ? ` hint=${err.hint}` : '';
  console.warn(`[SponsorContext] ${context}: sponsor schema not available (PGRST205).${hint}`);
}

type PostgrestLikeError = {
  code?: string;
  message?: string;
  hint?: string;
  error?: {
    code?: string;
    message?: string;
    hint?: string;
  };
};

/** Détecte le cas “table manquante dans le schéma” (PGRST205) sans briser l’UX. */
function isSchemaMissing(err: unknown): boolean {
  const error = err as PostgrestLikeError | undefined;
  const code = error?.code ?? error?.error?.code;
  const message = error?.message ?? error?.error?.message ?? '';
  if (code === 'PGRST205' || /Could not find the table/.test(message)) {
    return true;
  }

  if (typeof err === 'string') {
    return /sponsor_shop_items/.test(err) || /schema not available/i.test(err);
  }

  if (err instanceof Error) {
    return /sponsor_shop_items/.test(err.message) || /schema not available/i.test(err.message);
  }

  return false;
}

const extractPostgrestError = (cause: unknown) => (cause as { error?: unknown })?.error ?? cause;

export type SponsorDashboardView = 'overview' | 'opportunities' | 'spotlights' | 'shop' | 'api-keys';

function roundTo(value: number, precision = 2): number {
  const factor = 10 ** precision;
  return Math.round(value * factor) / factor;
}

function computePercentageChange(current: number, previous: number): number | null {
  if (previous === 0) {
    if (current === 0) {
      return 0;
    }
    return null;
  }
  return roundTo(((current - previous) / Math.abs(previous)) * 100);
}

function buildSpotlightPerformanceInsights(
  performance: SponsorSpotlightPerformance | null,
): SpotlightPerformanceInsights | null {
  if (!performance) {
    return null;
  }

  const impressionsTrend = computePercentageChange(
    performance.last7Days.impressions,
    performance.previous7Days.impressions,
  );
  const clicksTrend = computePercentageChange(
    performance.last7Days.clicks,
    performance.previous7Days.clicks,
  );

  const currentCtr =
    performance.last7Days.impressions > 0
      ? (performance.last7Days.clicks / performance.last7Days.impressions) * 100
      : 0;
  const previousCtr =
    performance.previous7Days.impressions > 0
      ? (performance.previous7Days.clicks / performance.previous7Days.impressions) * 100
      : 0;
  const ctrTrend = computePercentageChange(currentCtr, previousCtr);

  return {
    trend: {
      impressions: impressionsTrend,
      clicks: clicksTrend,
      ctr: ctrTrend,
    },
    sparkline: performance.daily,
  } satisfies SpotlightPerformanceInsights;
}

function attachSpotlightInsights(spotlight: SponsorSpotlight): SponsorSpotlight {
  return {
    ...spotlight,
    performanceInsights: buildSpotlightPerformanceInsights(spotlight.performance),
  };
}

interface SponsorContextValue {
  isSponsor: boolean;
  sponsorId: string | null;
  loading: boolean;
  error: string | null;
  branding: SponsorBranding | null;
  contactEmail: string | null;
  contactPhone: string | null;
  permissions: SponsorPermissions;
  analytics: CommunityAnalyticsSnapshot | null;
  analyticsHistory: CommunityAnalyticsSnapshot[];
  analyticsSeries: SponsorAnalyticsSeriesPoint[];
  analyticsBreakdowns: SponsorAnalyticsBreakdowns;
  analyticsPeriods: AnalyticsPeriodFilter[];
  spotlights: SponsorSpotlight[];
  shopItems: SponsorShopItem[];
  apiKeys: SponsorApiKey[];
  opportunities: SponsorOpportunityCollections;
  activeView: SponsorDashboardView;
  setActiveView: (view: SponsorDashboardView) => void;
  refreshAll: () => Promise<void>;
  refreshAnalytics: () => Promise<void>;
  refreshSpotlights: () => Promise<void>;
  refreshShop: () => Promise<void>;
  refreshApiKeys: () => Promise<void>;
  refreshOpportunities: () => Promise<void>;
  updateSpotlightStatus: (spotlightId: string, status: SponsorSpotlight['status']) => Promise<void>;
  updateShopItemAvailability: (shopItemId: string, isActive: boolean) => Promise<void>;
  createShopItem: (
    payload: Omit<ShopItemPayload, 'sponsor_id'>,
  ) => Promise<SponsorShopItem | null>;
<<<<<<< HEAD
  updateShopItem: (
=======
  editShopItem: (
>>>>>>> 795e7c27
    shopItemId: string,
    updates: Partial<Omit<SponsorShopItem, 'id' | 'sponsor_id' | 'created_at' | 'updated_at'>>,
  ) => Promise<SponsorShopItem | null>;
  revokeApiKey: (apiKeyId: string) => Promise<void>;
  createApiKey: (
    params: Omit<CreateSponsorApiKeyParams, 'sponsorId'>,
  ) => Promise<{ key: string; record: SponsorApiKey } | null>;
  upsertOpportunity: (
    type: SponsorEditableOpportunityType,
    record: SponsorChallengeOpportunity | SponsorEventOpportunity | SponsorCallOpportunity,
  ) => void;
  deleteOpportunity: (type: SponsorEditableOpportunityType, id: string) => Promise<void>;
}

const defaultPermissions: SponsorPermissions = {
  canAccessAnalytics: false,
  canManageSpotlights: false,
  canManageShop: false,
  canManageApiKeys: false,
  canManageOpportunities: false,
};

const SponsorContext = createContext<SponsorContextValue | undefined>(undefined);

interface SponsorProviderProps {
  profile: Profile | null;
  children: ReactNode;
}

export function SponsorProvider({ profile, children }: SponsorProviderProps) {
  const sponsorId = profile?.role === 'sponsor' ? profile.id : null;
  const [loading, setLoading] = useState(false);
  const [error, setError] = useState<string | null>(null);
  const [analytics, setAnalytics] = useState<CommunityAnalyticsSnapshot | null>(null);
  const [analyticsHistory, setAnalyticsHistory] = useState<CommunityAnalyticsSnapshot[]>([]);
  const [analyticsSeries, setAnalyticsSeries] = useState<SponsorAnalyticsSeriesPoint[]>([]);
  const [analyticsBreakdowns, setAnalyticsBreakdowns] = useState<SponsorAnalyticsBreakdowns>({
    periods: [],
    regions: [],
    hashtags: [],
  });
  const [spotlights, setSpotlights] = useState<SponsorSpotlight[]>([]);
  const [shopItems, setShopItems] = useState<SponsorShopItem[]>([]);
  const [apiKeys, setApiKeys] = useState<SponsorApiKey[]>([]);
  const [opportunities, setOpportunities] = useState<SponsorOpportunityCollections>(
    emptySponsorOpportunityCollections(),
  );
  const [activeView, setActiveView] = useState<SponsorDashboardView>('overview');

  const permissions = useMemo<SponsorPermissions>(
    () => ({ ...defaultPermissions, ...(profile?.sponsor_permissions ?? {}) }),
    [profile?.sponsor_permissions],
  );
  const branding = profile?.sponsor_branding ?? null;
  const contactEmail = profile?.sponsor_contact?.email ?? null;
  const contactPhone = profile?.sponsor_contact?.phone ?? null;

  const resetState = useCallback(() => {
    setAnalytics(null);
    setAnalyticsHistory([]);
    setAnalyticsSeries([]);
    setAnalyticsBreakdowns({ periods: [], regions: [], hashtags: [] });
    setSpotlights([]);
    setShopItems([]);
    setApiKeys([]);
    setOpportunities(emptySponsorOpportunityCollections());
    setActiveView('overview');
    setError(null);
  }, []);

  /* ------------ Loaders avec gestion “schema missing” silencieuse ------------ */

  const refreshAnalytics = useCallback(async () => {
    if (!sponsorId || !permissions.canAccessAnalytics) {
      setAnalytics(null);
      setAnalyticsHistory([]);
      setAnalyticsSeries([]);
      setAnalyticsBreakdowns({ periods: [], regions: [], hashtags: [] });
      return;
    }
    try {
      const [snapshot, history] = await Promise.all([
        fetchLatestCommunityAnalytics(sponsorId),
        fetchCommunityAnalyticsHistory(sponsorId),
      ]);

      setAnalytics(snapshot);
      setAnalyticsHistory(history);

      const insights = buildSponsorAnalyticsInsights(history);
      setAnalyticsSeries(insights.series);
      setAnalyticsBreakdowns(insights.breakdowns);
    } catch (cause) {
      if (isSchemaMissing(cause)) {
        // Schéma sponsor non déployé : on reste silencieux, pas d’erreur UX.
        warnSchemaMissing('refreshAnalytics', cause);
        setAnalytics(null);
        setAnalyticsHistory([]);
        setAnalyticsSeries([]);
        setAnalyticsBreakdowns({ periods: [], regions: [], hashtags: [] });
        return;
      }
      console.error('Unable to load community analytics', cause);
      setError('Impossible de charger les analytics sponsor.');
    }
  }, [permissions.canAccessAnalytics, sponsorId]);

  const refreshSpotlights = useCallback(async () => {
    if (!sponsorId || !permissions.canManageSpotlights) {
      setSpotlights([]);
      return;
    }
    try {
      const data = await fetchSponsorSpotlights(sponsorId);
      setSpotlights(data.map(attachSpotlightInsights));
    } catch (cause) {
      if (isSchemaMissing(cause)) {
        warnSchemaMissing('refreshSpotlights', cause);
        setSpotlights([]);
        return;
      }
      console.error('Unable to load sponsor spotlights', cause);
      setError('Impossible de charger les Spotlight.');
    }
  }, [permissions.canManageSpotlights, sponsorId]);

  const refreshShop = useCallback(async () => {
    if (!sponsorId || !permissions.canManageShop) {
      setShopItems([]);
      return;
    }
    try {
      const items = await fetchSponsorShopItems(sponsorId);
      setShopItems(items);
    } catch (cause) {
      if (isSchemaMissing(cause)) {
        warnSchemaMissing('refreshShop', cause);
        setShopItems([]);
        return;
      }
      console.error('Unable to load sponsor shop', cause);
      setError('Impossible de charger la boutique.');
    }
  }, [permissions.canManageShop, sponsorId]);

  const refreshApiKeys = useCallback(async () => {
    if (!sponsorId || !permissions.canManageApiKeys) {
      setApiKeys([]);
      return;
    }
    try {
      const keys = await fetchSponsorApiKeys(sponsorId);
      setApiKeys(keys);
    } catch (cause) {
      if (isSchemaMissing(cause)) {
        warnSchemaMissing('refreshApiKeys', cause);
        setApiKeys([]);
        return;
      }
      console.error('Unable to load sponsor API keys', cause);
      setError('Impossible de charger les clés API.');
    }
  }, [permissions.canManageApiKeys, sponsorId]);

  const refreshOpportunities = useCallback(async () => {
    if (!sponsorId || !permissions.canManageOpportunities) {
      setOpportunities(emptySponsorOpportunityCollections());
      return;
    }
    try {
      const data = await fetchSponsorOpportunityCollections({ sponsorId, includeNews: false });
      setOpportunities(data);
    } catch (cause) {
      const postgrestError = extractPostgrestError(cause);
      if (isSchemaMissing(postgrestError)) {
        warnSchemaMissing('refreshOpportunities', cause);
        setOpportunities(emptySponsorOpportunityCollections());
        return;
      }
      console.error('Unable to load sponsor opportunities', cause);
      setError('Impossible de charger les opportunités sponsor.');
    }
  }, [permissions.canManageOpportunities, sponsorId]);

  const refreshAll = useCallback(async () => {
    if (!sponsorId) {
      resetState();
      return;
    }
    setLoading(true);
    setError(null);
    await Promise.allSettled([
      refreshAnalytics(),
      refreshSpotlights(),
      refreshShop(),
      refreshApiKeys(),
      refreshOpportunities(),
    ]);
    setLoading(false);
  }, [
    refreshAnalytics,
    refreshSpotlights,
    refreshShop,
    refreshApiKeys,
    refreshOpportunities,
    resetState,
    sponsorId,
  ]);

  /* ------------ Mutations avec traitement fail-soft PGRST205 ------------ */

  const updateSpotlightStatus = useCallback(
    async (spotlightId: string, status: SponsorSpotlight['status']) => {
      if (!sponsorId || !permissions.canManageSpotlights) return;
      try {
        const updated = attachSpotlightInsights(await updateSponsorSpotlight(spotlightId, { status }));
        setSpotlights((current) =>
          current.map((spotlight) => (spotlight.id === spotlightId ? updated : spotlight)),
        );
      } catch (cause) {
        if (isSchemaMissing(cause)) {
          warnSchemaMissing('updateSpotlightStatus', cause);
          setError("Fonction indisponible tant que le schéma sponsor n'est pas déployé.");
          return;
        }
        console.error('Unable to update spotlight status', cause);
        setError("Impossible de mettre à jour le statut d'un Spotlight.");
      }
    },
    [permissions.canManageSpotlights, sponsorId],
  );

  const updateShopItemAvailability = useCallback(
    async (shopItemId: string, isActive: boolean) => {
      if (!sponsorId || !permissions.canManageShop) return;
      try {
        const updated = await updateSponsorShopItem(shopItemId, { is_active: isActive });
        setShopItems((current) =>
          current.map((item) => (item.id === shopItemId ? updated : item)),
        );
      } catch (cause) {
        if (isSchemaMissing(cause)) {
          warnSchemaMissing('updateShopItemAvailability', cause);
          setError('Fonction boutique indisponible (schéma sponsor non déployé).');
          return;
        }
        console.error('Unable to update shop item', cause);
        setError("Impossible de mettre à jour un produit de la boutique.");
      }
    },
    [permissions.canManageShop, sponsorId],
  );

  const createShopItemHandler = useCallback(
    async (payload: Omit<ShopItemPayload, 'sponsor_id'>) => {
      if (!sponsorId || !permissions.canManageShop) {
        return null;
      }
<<<<<<< HEAD
      try {
        const created = await createSponsorShopItem({ ...payload, sponsor_id: sponsorId });
        setShopItems((current) => [created, ...current]);
        setError(null);
        return created;
      } catch (cause) {
        if (isSchemaMissing(cause)) {
          warnSchemaMissing('createShopItem', cause);
          setError('Impossible de créer un produit : schéma sponsor indisponible.');
          return null;
        }
        console.error('Unable to create shop item', cause);
        setError('Impossible de créer un produit de la boutique.');
        return null;
=======

      try {
        const record = await createSponsorShopItem({ ...payload, sponsor_id: sponsorId });
        setShopItems((current) => [record, ...current]);
        setError(null);
        return record;
      } catch (cause) {
        if (isSchemaMissing(cause)) {
          warnSchemaMissing('createShopItem', cause);
          const message = 'Fonction boutique indisponible (schéma sponsor non déployé).';
          setError(message);
          throw cause instanceof Error ? cause : new Error(message);
        }
        console.error('Unable to create shop item', cause);
        const message = 'Impossible de créer un produit dans la boutique.';
        setError(message);
        throw cause instanceof Error ? cause : new Error(message);
>>>>>>> 795e7c27
      }
    },
    [permissions.canManageShop, sponsorId],
  );

<<<<<<< HEAD
  const updateShopItemHandler = useCallback(
=======
  const editShopItemHandler = useCallback(
>>>>>>> 795e7c27
    async (
      shopItemId: string,
      updates: Partial<Omit<SponsorShopItem, 'id' | 'sponsor_id' | 'created_at' | 'updated_at'>>,
    ) => {
      if (!sponsorId || !permissions.canManageShop) {
        return null;
      }
<<<<<<< HEAD
      try {
        const updated = await updateSponsorShopItem(shopItemId, updates);
        setShopItems((current) =>
          current.map((item) => (item.id === shopItemId ? updated : item)),
        );
        setError(null);
        return updated;
      } catch (cause) {
        if (isSchemaMissing(cause)) {
          warnSchemaMissing('updateShopItem', cause);
          setError('Impossible de modifier le produit : schéma sponsor indisponible.');
          return null;
        }
        console.error('Unable to update sponsor shop item', cause);
        setError('Impossible de modifier ce produit.');
        return null;
=======

      try {
        const record = await updateSponsorShopItem(shopItemId, updates);
        setShopItems((current) =>
          current.map((item) => (item.id === record.id ? record : item)),
        );
        setError(null);
        return record;
      } catch (cause) {
        if (isSchemaMissing(cause)) {
          warnSchemaMissing('editShopItem', cause);
          const message = 'Fonction boutique indisponible (schéma sponsor non déployé).';
          setError(message);
          throw cause instanceof Error ? cause : new Error(message);
        }
        console.error('Unable to edit shop item', cause);
        const message = 'Impossible de modifier ce produit de la boutique.';
        setError(message);
        throw cause instanceof Error ? cause : new Error(message);
>>>>>>> 795e7c27
      }
    },
    [permissions.canManageShop, sponsorId],
  );

  const revokeApiKeyHandler = useCallback(
    async (apiKeyId: string) => {
      if (!sponsorId || !permissions.canManageApiKeys) return;
      try {
        const updated = await revokeSponsorApiKey(apiKeyId);
        setApiKeys((current) =>
          current.map((key) => (key.id === apiKeyId ? updated : key)),
        );
      } catch (cause) {
        if (isSchemaMissing(cause)) {
          warnSchemaMissing('revokeApiKey', cause);
          setError('Gestion des clés indisponible (schéma sponsor non déployé).');
          return;
        }
        console.error('Unable to revoke API key', cause);
        setError("Impossible de révoquer la clé API.");
      }
    },
    [permissions.canManageApiKeys, sponsorId],
  );

  const createApiKeyHandler = useCallback(
    async (params: Omit<CreateSponsorApiKeyParams, 'sponsorId'>) => {
      if (!sponsorId || !permissions.canManageApiKeys) return null;
      try {
        const result = await createSponsorApiKey({ ...params, sponsorId });
        if (result) {
          setApiKeys((current) => [result.record, ...current]);
        }
        return result;
      } catch (cause) {
        if (isSchemaMissing(cause)) {
          warnSchemaMissing('createApiKey', cause);
          setError('Création de clé indisponible (schéma sponsor non déployé).');
          return null;
        }
        console.error('Unable to create API key', cause);
        setError('Impossible de créer une nouvelle clé API.');
        return null;
      }
    },
    [permissions.canManageApiKeys, sponsorId],
  );

  const upsertOpportunity = useCallback(
    (
      type: SponsorEditableOpportunityType,
      record: SponsorChallengeOpportunity | SponsorEventOpportunity | SponsorCallOpportunity,
    ) => {
      if (!permissions.canManageOpportunities) {
        return;
      }

      setOpportunities((current) => {
        if (!current) {
          return current;
        }

        if (type === 'challenge') {
          const value = record as SponsorChallengeOpportunity;
          const exists = current.challenges.some((item) => item.id === value.id);
          return {
            ...current,
            challenges: exists
              ? current.challenges.map((item) => (item.id === value.id ? value : item))
              : [value, ...current.challenges],
          };
        }

        if (type === 'event') {
          const value = record as SponsorEventOpportunity;
          const exists = current.events.some((item) => item.id === value.id);
          return {
            ...current,
            events: exists
              ? current.events.map((item) => (item.id === value.id ? value : item))
              : [value, ...current.events],
          };
        }

        const value = record as SponsorCallOpportunity;
        const exists = current.calls.some((item) => item.id === value.id);
        return {
          ...current,
          calls: exists
            ? current.calls.map((item) => (item.id === value.id ? value : item))
            : [value, ...current.calls],
        };
      });
      setError(null);
    },
    [permissions.canManageOpportunities],
  );

  const deleteOpportunityHandler = useCallback(
    async (type: SponsorEditableOpportunityType, id: string) => {
      if (!sponsorId || !permissions.canManageOpportunities) {
        return;
      }
      try {
        if (type === 'challenge') {
          await deleteSponsorChallenge(id);
          setOpportunities((current) => ({
            ...current,
            challenges: current.challenges.filter((item) => item.id !== id),
          }));
        } else if (type === 'event') {
          await deleteSponsorEvent(id);
          setOpportunities((current) => ({
            ...current,
            events: current.events.filter((item) => item.id !== id),
          }));
        } else {
          await deleteSponsorCall(id);
          setOpportunities((current) => ({
            ...current,
            calls: current.calls.filter((item) => item.id !== id),
          }));
        }
        setError(null);
      } catch (cause) {
        const postgrestError = extractPostgrestError(cause);
        if (isSchemaMissing(postgrestError)) {
          warnSchemaMissing('deleteOpportunity', cause);
          setOpportunities(emptySponsorOpportunityCollections());
          setError("Fonction opportunités indisponible (schéma sponsor non déployé).");
        } else {
          console.error('Unable to delete sponsor opportunity', cause);
          setError('Impossible de supprimer cette opportunité.');
        }
        throw cause;
      }
    },
    [permissions.canManageOpportunities, sponsorId],
  );

  /* ------------ Cycle de vie ------------ */

  useEffect(() => {
    if (!sponsorId) {
      resetState();
      return;
    }
    // Chargement initial
    void refreshAll();
  }, [refreshAll, resetState, sponsorId]);

  /* ------------ Valeur de contexte ------------ */

  const value = useMemo<SponsorContextValue>(() => ({
    isSponsor: Boolean(sponsorId),
    sponsorId,
    loading,
    error,
    branding,
    contactEmail,
    contactPhone,
    permissions,
    analytics,
    analyticsHistory,
    analyticsSeries,
    analyticsBreakdowns,
    analyticsPeriods: DEFAULT_ANALYTICS_PERIODS,
    spotlights,
    shopItems,
    apiKeys,
    opportunities,
    activeView,
    setActiveView,
    refreshAll,
    refreshAnalytics,
    refreshSpotlights,
    refreshShop,
    refreshApiKeys,
    refreshOpportunities,
    updateSpotlightStatus,
    updateShopItemAvailability,
    createShopItem: createShopItemHandler,
<<<<<<< HEAD
    updateShopItem: updateShopItemHandler,
=======
    editShopItem: editShopItemHandler,
>>>>>>> 795e7c27
    revokeApiKey: revokeApiKeyHandler,
    createApiKey: createApiKeyHandler,
    upsertOpportunity,
    deleteOpportunity: deleteOpportunityHandler,
  }), [
    sponsorId,
    loading,
    error,
    branding,
    contactEmail,
    contactPhone,
    permissions,
    analytics,
    analyticsHistory,
    analyticsSeries,
    analyticsBreakdowns,
    opportunities,
    spotlights,
    shopItems,
    apiKeys,
    activeView,
    refreshAll,
    refreshAnalytics,
    refreshSpotlights,
    refreshShop,
    refreshApiKeys,
    refreshOpportunities,
    updateSpotlightStatus,
    updateShopItemAvailability,
    createShopItemHandler,
<<<<<<< HEAD
    updateShopItemHandler,
=======
    editShopItemHandler,
>>>>>>> 795e7c27
    revokeApiKeyHandler,
    createApiKeyHandler,
    upsertOpportunity,
    deleteOpportunityHandler,
  ]);

  return <SponsorContext.Provider value={value}>{children}</SponsorContext.Provider>;
}

export function useSponsorContext(): SponsorContextValue {
  const context = useContext(SponsorContext);
  if (!context) {
    throw new Error('useSponsorContext must be used within a SponsorProvider');
  }
  return context;
}<|MERGE_RESOLUTION|>--- conflicted
+++ resolved
@@ -34,10 +34,7 @@
   createSponsorShopItem,
   fetchSponsorShopItems,
   updateSponsorShopItem,
-<<<<<<< HEAD
   createSponsorShopItem,
-=======
->>>>>>> 795e7c27
   type ShopItemPayload,
 } from '../lib/sponsorShop';
 import {
@@ -197,11 +194,7 @@
   createShopItem: (
     payload: Omit<ShopItemPayload, 'sponsor_id'>,
   ) => Promise<SponsorShopItem | null>;
-<<<<<<< HEAD
   updateShopItem: (
-=======
-  editShopItem: (
->>>>>>> 795e7c27
     shopItemId: string,
     updates: Partial<Omit<SponsorShopItem, 'id' | 'sponsor_id' | 'created_at' | 'updated_at'>>,
   ) => Promise<SponsorShopItem | null>;
@@ -460,7 +453,6 @@
       if (!sponsorId || !permissions.canManageShop) {
         return null;
       }
-<<<<<<< HEAD
       try {
         const created = await createSponsorShopItem({ ...payload, sponsor_id: sponsorId });
         setShopItems((current) => [created, ...current]);
@@ -475,35 +467,12 @@
         console.error('Unable to create shop item', cause);
         setError('Impossible de créer un produit de la boutique.');
         return null;
-=======
-
-      try {
-        const record = await createSponsorShopItem({ ...payload, sponsor_id: sponsorId });
-        setShopItems((current) => [record, ...current]);
-        setError(null);
-        return record;
-      } catch (cause) {
-        if (isSchemaMissing(cause)) {
-          warnSchemaMissing('createShopItem', cause);
-          const message = 'Fonction boutique indisponible (schéma sponsor non déployé).';
-          setError(message);
-          throw cause instanceof Error ? cause : new Error(message);
-        }
-        console.error('Unable to create shop item', cause);
-        const message = 'Impossible de créer un produit dans la boutique.';
-        setError(message);
-        throw cause instanceof Error ? cause : new Error(message);
->>>>>>> 795e7c27
       }
     },
     [permissions.canManageShop, sponsorId],
   );
 
-<<<<<<< HEAD
   const updateShopItemHandler = useCallback(
-=======
-  const editShopItemHandler = useCallback(
->>>>>>> 795e7c27
     async (
       shopItemId: string,
       updates: Partial<Omit<SponsorShopItem, 'id' | 'sponsor_id' | 'created_at' | 'updated_at'>>,
@@ -511,7 +480,6 @@
       if (!sponsorId || !permissions.canManageShop) {
         return null;
       }
-<<<<<<< HEAD
       try {
         const updated = await updateSponsorShopItem(shopItemId, updates);
         setShopItems((current) =>
@@ -528,27 +496,6 @@
         console.error('Unable to update sponsor shop item', cause);
         setError('Impossible de modifier ce produit.');
         return null;
-=======
-
-      try {
-        const record = await updateSponsorShopItem(shopItemId, updates);
-        setShopItems((current) =>
-          current.map((item) => (item.id === record.id ? record : item)),
-        );
-        setError(null);
-        return record;
-      } catch (cause) {
-        if (isSchemaMissing(cause)) {
-          warnSchemaMissing('editShopItem', cause);
-          const message = 'Fonction boutique indisponible (schéma sponsor non déployé).';
-          setError(message);
-          throw cause instanceof Error ? cause : new Error(message);
-        }
-        console.error('Unable to edit shop item', cause);
-        const message = 'Impossible de modifier ce produit de la boutique.';
-        setError(message);
-        throw cause instanceof Error ? cause : new Error(message);
->>>>>>> 795e7c27
       }
     },
     [permissions.canManageShop, sponsorId],
@@ -732,11 +679,7 @@
     updateSpotlightStatus,
     updateShopItemAvailability,
     createShopItem: createShopItemHandler,
-<<<<<<< HEAD
     updateShopItem: updateShopItemHandler,
-=======
-    editShopItem: editShopItemHandler,
->>>>>>> 795e7c27
     revokeApiKey: revokeApiKeyHandler,
     createApiKey: createApiKeyHandler,
     upsertOpportunity,
@@ -767,11 +710,7 @@
     updateSpotlightStatus,
     updateShopItemAvailability,
     createShopItemHandler,
-<<<<<<< HEAD
     updateShopItemHandler,
-=======
-    editShopItemHandler,
->>>>>>> 795e7c27
     revokeApiKeyHandler,
     createApiKeyHandler,
     upsertOpportunity,
